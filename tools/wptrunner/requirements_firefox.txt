marionette_driver==2.6.0
mozprofile==1.1.0
mozprocess == 0.26
mozcrash == 1.0
mozrunner == 7.0.0
mozleak == 0.1
<<<<<<< HEAD
mozinstall==1.16.0
mozdownload == 1.23
=======
mozinstall == 1.15
mozdownload==1.24
>>>>>>> f2f1b207
<|MERGE_RESOLUTION|>--- conflicted
+++ resolved
@@ -4,10 +4,5 @@
 mozcrash == 1.0
 mozrunner == 7.0.0
 mozleak == 0.1
-<<<<<<< HEAD
 mozinstall==1.16.0
-mozdownload == 1.23
-=======
-mozinstall == 1.15
 mozdownload==1.24
->>>>>>> f2f1b207
