--- conflicted
+++ resolved
@@ -1,21 +1,12 @@
 <!DOCTYPE HTML>
 <html>
 <head>
-<<<<<<< HEAD
     <title>CSS Test: writing-mode vertical-lr and vertical-rl</title>
     <link rel="author" title="Mitsuteru Sawa" href="mailto:mitsuteru.s@gmail.com">
     <link rel="reviewer" title="Tab Atkins Jr." href="mailto:jackalmage@gmail.com">
     <link rel="help" href="http://dev.w3.org/csswg/css-flexbox/#align-stretch">
     <link rel="match" href="writing-mode-stretch-ref.html">
     <meta name="assert" content="vertical-writing-mode flex items should stretch">
-=======
-    <title>CSS Flexbox Test: Vertical writing mode items stretch correctly</title>
-    <link rel="author" title="Alan Stearns" href="mailto:stearns@adobe.com">
-    <link rel="help" href="http://www.w3.org/TR/css3-flexbox/#align-items-property">
-    <link rel="match" href="writing-mode-stretch-ref.html"/>
-    <meta name="flags" content="">
-    <meta name="assert" content="Vertical writing mode flex items stretch in the flex container's cross-axis direction">
->>>>>>> 17e6a6ab
     <style>
         .container {
             display: -webkit-flex;
